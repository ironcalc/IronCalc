--- conflicted
+++ resolved
@@ -40,28 +40,9 @@
     pub(crate) defined_names: Vec<DefinedName>,
 }
 
-pub(super) struct SheetSettings {
-    pub id: u32,
-    pub name: String,
-    pub state: SheetState,
-    pub comments: Vec<Comment>,
-}
-
-<<<<<<< HEAD
-#[derive(Debug, Clone)]
-struct SheetView {
-    is_selected: bool,
-    selected_row: i32,
-    selected_column: i32,
-    frozen_columns: i32,
-    frozen_rows: i32,
-    range: [i32; 4],
-    show_grid_lines: bool,
-=======
 impl WorkbookXML {
     fn get_defined_names_with_scope(&self) -> Vec<(String, Option<u32>)> {
         let sheet_id_index: Vec<u32> = self.worksheets.iter().map(|s| s.sheet_id).collect();
-
         let defined_names = self
             .defined_names
             .iter()
@@ -74,7 +55,6 @@
                     })
                     // convert Option<usize> to Option<u32>
                     .map(|pos| pos as u32);
-
                 (dn.name.clone(), index)
             })
             .collect::<Vec<_>>();
@@ -82,16 +62,22 @@
     }
 }
 
-fn get_column_from_ref(s: &str) -> String {
-    let cs = s.chars();
-    let mut column = Vec::<char>::new();
-    for c in cs {
-        if !c.is_ascii_digit() {
-            column.push(c);
-        }
-    }
-    column.into_iter().collect()
->>>>>>> dc3bf882
+pub(super) struct SheetSettings {
+    pub id: u32,
+    pub name: String,
+    pub state: SheetState,
+    pub comments: Vec<Comment>,
+}
+
+#[derive(Debug, Clone)]
+struct SheetView {
+    is_selected: bool,
+    selected_row: i32,
+    selected_column: i32,
+    frozen_columns: i32,
+    frozen_rows: i32,
+    range: [i32; 4],
+    show_grid_lines: bool,
 }
 
 impl Default for SheetView {
@@ -138,6 +124,9 @@
     let mut sheets = Vec::new();
     let mut selected_sheet = 0;
     let mut sheet_index = 0;
+
+    let defined_names = workbook.get_defined_names_with_scope();
+
     for sheet in &workbook.worksheets {
         let sheet_name = &sheet.name;
         let rel_id = &sheet.id;
@@ -160,8 +149,15 @@
                     .to_vec(),
             };
 
-            let (s, is_selected) =
-                load_sheet(archive, &path, settings, worksheets, tables, shared_strings)?;
+            let (s, is_selected) = load_sheet(
+                archive,
+                &path,
+                settings,
+                worksheets,
+                tables,
+                shared_strings,
+                defined_names.clone(),
+            )?;
             if is_selected {
                 selected_sheet = sheet_index;
             }
@@ -278,11 +274,12 @@
     worksheets: &[String],
     context: String,
     tables: HashMap<String, Table>,
+    defined_names: Vec<(String, Option<u32>)>,
 ) -> Result<String, XlsxError> {
-    let mut parser = Parser::new(worksheets.to_owned(), tables);
+    let mut parser = Parser::new(worksheets.to_owned(), defined_names, tables);
     let cell_reference =
         parse_reference(&context).map_err(|error| XlsxError::Xml(error.to_string()))?;
-    let t = parser.parse(&formula, &Some(cell_reference));
+    let t = parser.parse(&formula, &cell_reference);
     Ok(to_rc_format(&t))
 }
 
@@ -333,32 +330,8 @@
     })
 }
 
-<<<<<<< HEAD
 fn get_column_from_ref(s: &str) -> String {
     s.chars().filter(|c| !c.is_ascii_digit()).collect()
-=======
-fn from_a1_to_rc(
-    formula: String,
-    worksheets: &[String],
-    context: String,
-    tables: HashMap<String, Table>,
-    defined_names: Vec<(String, Option<u32>)>,
-) -> Result<String, XlsxError> {
-    let mut parser = Parser::new(worksheets.to_owned(), defined_names, tables);
-    let cell_reference =
-        parse_reference(&context).map_err(|error| XlsxError::Xml(error.to_string()))?;
-    let t = parser.parse(&formula, &cell_reference);
-    Ok(to_rc_format(&t))
-}
-
-fn get_formula_index(formula: &str, shared_formulas: &[String]) -> Option<i32> {
-    for (index, f) in shared_formulas.iter().enumerate() {
-        if f == formula {
-            return Some(index as i32);
-        }
-    }
-    None
->>>>>>> dc3bf882
 }
 
 // FIXME
@@ -586,8 +559,10 @@
     worksheets: &[String],
     tables: &HashMap<String, Table>,
     shared_strings: &mut Vec<String>,
+    defined_names: Vec<(String, Option<u32>)>,
 ) -> Result<(Worksheet, bool), XlsxError> {
-    let mut sheet_parser = SheetParser::new(settings, shared_strings, worksheets, tables);
+    let mut sheet_parser =
+        SheetParser::new(settings, worksheets, tables, shared_strings, &defined_names);
 
     let zipfile = archive.by_name(path)?;
     let xmlfile = BufReader::new(zipfile);
@@ -683,6 +658,7 @@
     worksheets: &'a [String],
     tables: &'a HashMap<String, Table>,
     shared_strings: &'a mut Vec<String>,
+    defined_names: &'a Vec<(String, Option<u32>)>,
 
     state: ParseState,
     dimensions: Vec<String>,
@@ -705,14 +681,16 @@
 impl<'a> SheetParser<'a> {
     fn new(
         settings: SheetSettings,
-        shared_strings: &'a mut Vec<String>,
         worksheets: &'a [String],
         tables: &'a HashMap<String, Table>,
+        shared_strings: &'a mut Vec<String>,
+        defined_names: &'a Vec<(String, Option<u32>)>,
     ) -> Self {
         Self {
             settings,
             worksheets,
             tables,
+            defined_names,
             state: ParseState::Start,
             dimensions: vec![],
             sheet_views: vec![],
@@ -823,23 +801,8 @@
         //     <col min="8" max="8" width="4" customWidth="1"/>
         // </cols>
 
-<<<<<<< HEAD
         let min = get_required_attribute(&tag, "min")?;
         let min = min.parse::<i32>()?;
-=======
-pub(super) fn load_sheet<R: Read + std::io::Seek>(
-    archive: &mut zip::read::ZipArchive<R>,
-    path: &str,
-    settings: SheetSettings,
-    worksheets: &[String],
-    tables: &HashMap<String, Table>,
-    shared_strings: &mut Vec<String>,
-    defined_names: Vec<(String, Option<u32>)>,
-) -> Result<(Worksheet, bool), XlsxError> {
-    let sheet_name = &settings.name;
-    let sheet_id = settings.id;
-    let state = &settings.state;
->>>>>>> dc3bf882
 
         let max = get_required_attribute(&tag, "max")?;
         let max = max.parse::<i32>()?;
@@ -1083,7 +1046,6 @@
         Ok(())
     }
 
-<<<<<<< HEAD
     fn load_formula_value(&mut self, tag: BytesText) -> Result<(), XlsxError> {
         self.current_cell_data.formula_data.formula_text = tag
             .unescape()
@@ -1141,8 +1103,13 @@
                     let formula = self.current_cell_data.formula_data.formula_text.clone();
                     let context =
                         format!("{}!{}", self.settings.name, self.current_cell_data.cell_ref);
-                    let formula =
-                        from_a1_to_rc(formula, self.worksheets, context, self.tables.clone())?;
+                    let formula = from_a1_to_rc(
+                        formula,
+                        self.worksheets,
+                        context,
+                        self.tables.clone(),
+                        self.defined_names.clone(),
+                    )?;
                     match self.index_map.get(&si) {
                         Some(index) => {
                             // The index for that formula already exists meaning we bumped into a daughter cell first
@@ -1157,76 +1124,6 @@
                                 // The formula is already present, use that index
                                 Some(index) => {
                                     self.current_cell_data.formula_index = index;
-=======
-            // Check for formula
-            // In Excel some formulas are shared and some are not, but in IronCalc all formulas are shared
-            // A cell with a "non-shared" formula is like:
-            // <c r="E3">
-            //   <f>C2+1</f>
-            //   <v>3</v>
-            // </c>
-            // A cell with a shared formula will be either a "mother" cell:
-            // <c r="D2">
-            //   <f t="shared" ref="D2:D3" si="0">C2+1</f>
-            //   <v>3</v>
-            // </c>
-            // Or a "daughter" cell:
-            // <c r="D3">
-            //   <f t="shared" si="0"/>
-            //   <v>4</v>
-            // </c>
-            // In IronCalc two cells have the same formula iff the R1C1 representation is the same
-            // TODO: This algorithm could end up with "repeated" shared formulas
-            //       We could solve that with a second transversal.
-            let fs: Vec<Node> = cell.children().filter(|n| n.has_tag_name("f")).collect();
-            let mut formula_index = -1;
-            if fs.len() == 1 {
-                // formula types:
-                // 18.18.6 ST_CellFormulaType (Formula Type)
-                // array (Array Formula) Formula is an array formula.
-                // dataTable (Table Formula) Formula is a data table formula.
-                // normal (Normal) Formula is a regular cell formula. (Default)
-                // shared (Shared Formula) Formula is part of a shared formula.
-                let formula_type = fs[0].attribute("t").unwrap_or("normal");
-                match formula_type {
-                    "shared" => {
-                        // We have a shared formula
-                        let si = get_attribute(&fs[0], "si")?;
-                        let si = si.parse::<i32>()?;
-                        match fs[0].attribute("ref") {
-                            Some(_) => {
-                                // It's the mother cell. We do not use the ref attribute in IronCalc
-                                let formula = fs[0].text().unwrap_or("").to_string();
-                                let context = format!("{}!{}", sheet_name, cell_ref);
-                                let formula = from_a1_to_rc(
-                                    formula,
-                                    worksheets,
-                                    context,
-                                    tables.clone(),
-                                    defined_names.clone(),
-                                )?;
-                                match index_map.get(&si) {
-                                    Some(index) => {
-                                        // The index for that formula already exists meaning we bumped into a daughter cell first
-                                        // TODO: Worth assert the content is a placeholder?
-                                        formula_index = *index;
-                                        shared_formulas.insert(formula_index as usize, formula);
-                                    }
-                                    None => {
-                                        // We haven't met any of the daughter cells
-                                        match get_formula_index(&formula, &shared_formulas) {
-                                            // The formula is already present, use that index
-                                            Some(index) => {
-                                                formula_index = index;
-                                            }
-                                            None => {
-                                                shared_formulas.push(formula);
-                                                formula_index = shared_formulas.len() as i32 - 1;
-                                            }
-                                        };
-                                        index_map.insert(si, formula_index);
-                                    }
->>>>>>> dc3bf882
                                 }
                                 None => {
                                     self.append_formula(formula);
@@ -1236,7 +1133,6 @@
                                 .insert(si, self.current_cell_data.formula_index);
                         }
                     }
-<<<<<<< HEAD
                 } else {
                     // It's a daughter cell
                     match self.index_map.get(&si) {
@@ -1252,32 +1148,6 @@
                             self.append_formula(placeholder);
                             self.index_map
                                 .insert(si, self.current_cell_data.formula_index);
-=======
-                    "array" => {
-                        return Err(XlsxError::NotImplemented("array formulas".to_string()));
-                    }
-                    "dataTable" => {
-                        return Err(XlsxError::NotImplemented("data table formulas".to_string()));
-                    }
-                    "normal" => {
-                        // Its a cell with a simple formula
-                        let formula = fs[0].text().unwrap_or("").to_string();
-                        let context = format!("{}!{}", sheet_name, cell_ref);
-                        let formula = from_a1_to_rc(
-                            formula,
-                            worksheets,
-                            context,
-                            tables.clone(),
-                            defined_names.clone(),
-                        )?;
-
-                        match get_formula_index(&formula, &shared_formulas) {
-                            Some(index) => formula_index = index,
-                            None => {
-                                shared_formulas.push(formula);
-                                formula_index = shared_formulas.len() as i32 - 1;
-                            }
->>>>>>> dc3bf882
                         }
                     }
                 }
@@ -1292,8 +1162,13 @@
                 // Its a cell with a simple formula
                 let formula = self.current_cell_data.formula_data.formula_text.clone();
                 let context = format!("{}!{}", self.settings.name, self.current_cell_data.cell_ref);
-                let formula =
-                    from_a1_to_rc(formula, self.worksheets, context, self.tables.clone())?;
+                let formula = from_a1_to_rc(
+                    formula,
+                    self.worksheets,
+                    context,
+                    self.tables.clone(),
+                    self.defined_names.clone(),
+                )?;
 
                 match get_formula_index(&formula, &self.shared_formulas) {
                     Some(index) => self.current_cell_data.formula_index = index,
@@ -1542,7 +1417,6 @@
     }
 }
 
-<<<<<<< HEAD
 fn get_number_streaming(tag: &BytesStart, attr_name: &str) -> i32 {
     get_optional_attribute(tag, attr_name)
         .ok()
@@ -1557,51 +1431,6 @@
         // FIXME the two first values is normally the alpha.
         if val.len() == 8 {
             val = format!("#{}", &val[2..8]).into();
-=======
-    // load all sheets
-    let worksheets: &Vec<String> = &workbook.worksheets.iter().map(|s| s.name.clone()).collect();
-    let mut sheets = Vec::new();
-    let mut selected_sheet = 0;
-    let mut sheet_index = 0;
-
-    let defined_names = workbook.get_defined_names_with_scope();
-
-    for sheet in &workbook.worksheets {
-        let sheet_name = &sheet.name;
-        let rel_id = &sheet.id;
-        let state = &sheet.state;
-        let rel = &rels[rel_id];
-        if rel.rel_type.ends_with("worksheet") {
-            let path = &rel.target;
-            let path = if let Some(p) = path.strip_prefix('/') {
-                p.to_string()
-            } else {
-                format!("xl/{path}")
-            };
-            let settings = SheetSettings {
-                name: sheet_name.to_string(),
-                id: sheet.sheet_id,
-                state: state.clone(),
-                comments: comments
-                    .get(rel_id)
-                    .ok_or_else(|| XlsxError::Xml("Corrupt XML structure".to_string()))?
-                    .to_vec(),
-            };
-            let (s, is_selected) = load_sheet(
-                archive,
-                &path,
-                settings,
-                worksheets,
-                tables,
-                shared_strings,
-                defined_names.clone(),
-            )?;
-            if is_selected {
-                selected_sheet = sheet_index;
-            }
-            sheets.push(s);
-            sheet_index += 1;
->>>>>>> dc3bf882
         }
         Ok(Some(val.to_string()))
     } else if let Some(index) = get_optional_attribute(&tag, "indexed")? {
