header = r"""
/* tslint:disable */
/* eslint-disable */
""".strip()

<<<<<<< HEAD
get_tokens_str = r"""
* @returns {any}
*/
export function getTokens(formula: string): any;
""".strip()

get_tokens_str_types = r"""
* @returns {MarkedToken[]}
*/
export function getTokens(formula: string): MarkedToken[];
""".strip()

update_style_str = r"""
/**
* @param {any} range
* @param {string} style_path
* @param {string} value
*/
  updateRangeStyle(range: any, style_path: string, value: string): void;
""".strip()

update_style_str_types = r"""
/**
* @param {Area} range
* @param {string} style_path
* @param {string} value
*/
  updateRangeStyle(range: Area, style_path: string, value: string): void;
""".strip()

properties = r"""
/**
* @returns {any}
*/
  getWorksheetsProperties(): any;
""".strip()

properties_types = r"""
/**
* @returns {WorksheetProperties[]}
*/
  getWorksheetsProperties(): WorksheetProperties[];
""".strip()

style = r"""
* @returns {any}
*/
  getCellStyle(sheet: number, row: number, column: number): any;
""".strip()

style_types = r"""
* @returns {CellStyle}
*/
  getCellStyle(sheet: number, row: number, column: number): CellStyle;
""".strip()

view = r"""
* @returns {any}
*/
  getSelectedView(): any;
""".strip()

view_types = r"""
* @returns {CellStyle}
*/
  getSelectedView(): SelectedView;
""".strip()

autofill_rows = r"""
/**
* @param {any} source_area
* @param {number} to_row
*/
  autoFillRows(source_area: any, to_row: number): void;
"""

autofill_rows_types = r"""
/**
* @param {Area} source_area
* @param {number} to_row
*/
  autoFillRows(source_area: Area, to_row: number): void;
"""

autofill_columns = r"""
/**
* @param {any} source_area
* @param {number} to_column
*/
  autoFillColumns(source_area: any, to_column: number): void;
"""

autofill_columns_types = r"""
/**
* @param {Area} source_area
* @param {number} to_column
*/
  autoFillColumns(source_area: Area, to_column: number): void;
"""

set_cell_style = r"""
/**
* @param {any} styles
*/
  onPasteStyles(styles: any): void;
"""

set_cell_style_types = r"""
/**
* @param {CellStyle[][]} styles
*/
  onPasteStyles(styles: CellStyle[][]): void;
"""

set_area_border = r"""
/**
* @param {any} area
* @param {any} border_area
*/
  setAreaWithBorder(area: any, border_area: any): void;
"""

set_area_border_types = r"""
/**
* @param {Area} area
* @param {BorderArea} border_area
*/
  setAreaWithBorder(area: Area, border_area: BorderArea): void;
"""

paste_csv_string = r"""
/**
* @param {any} area
* @param {string} csv
*/
  pasteCsvText(area: any, csv: string): void;
"""

paste_csv_string_types = r"""
/**
* @param {Area} area
* @param {string} csv
*/
  pasteCsvText(area: Area, csv: string): void;
"""

clipboard = r"""
/**
* @returns {any}
*/
  copyToClipboard(): any;
"""

clipboard_types = r"""
/**
* @returns {Clipboard}
*/
  copyToClipboard(): Clipboard;
"""

paste_from_clipboard = r"""
/**
* @param {number} source_sheet
* @param {any} source_range
* @param {any} clipboard
* @param {boolean} is_cut
*/
  pasteFromClipboard(source_sheet: number, source_range: any, clipboard: any, is_cut: boolean): void;
"""

paste_from_clipboard_types = r"""
/**
* @param {number} source_sheet
* @param {[number, number, number, number]} source_range
* @param {ClipboardData} clipboard
* @param {boolean} is_cut
*/
  pasteFromClipboard(source_sheet: number, source_range: [number, number, number, number], clipboard: ClipboardData, is_cut: boolean): void;
"""

defined_name_list = r"""
/**
* @returns {any}
*/
  getDefinedNameList(): any;
"""

defined_name_list_types = r"""
/**
* @returns {DefinedName[]}
*/
  getDefinedNameList(): DefinedName[];
"""

new_sheet = r"""
/**
* @returns {any}
*/
  newSheet(): any;
"""

new_sheet_types = r"""
/**
* @returns {NewSheetResult}
*/
  newSheet(): NewSheetResult;
"""

def fix_types(text):
    text = text.replace(get_tokens_str, get_tokens_str_types)
    text = text.replace(update_style_str, update_style_str_types)
    text = text.replace(properties, properties_types)
    text = text.replace(style, style_types)
    text = text.replace(view, view_types)
    text = text.replace(autofill_rows, autofill_rows_types)
    text = text.replace(autofill_columns, autofill_columns_types)
    text = text.replace(set_cell_style, set_cell_style_types)
    text = text.replace(set_area_border, set_area_border_types)
    text = text.replace(paste_csv_string, paste_csv_string_types)
    text = text.replace(clipboard, clipboard_types)
    text = text.replace(paste_from_clipboard, paste_from_clipboard_types)
    text = text.replace(defined_name_list, defined_name_list_types)
    text = text.replace(new_sheet, new_sheet_types)
    with open("types.ts") as f:
        types_str = f.read()
        header_types = "{}\n\n{}".format(header, types_str)
    text = text.replace(header, header_types)
    if text.find("any") != -1:
        print("There are 'unfixed' types. Please check.")
        for line in text.split("\n"):
            if "any" in line:
                print(line)
        exit(1)
    return text
=======
def fix_types(text: str):
    with open("types.ts") as f:
        types_str = f.read()
        header_types = "{}\n\n{}".format(header, types_str)
>>>>>>> 8a9ae00c
    
    text = text.replace(header, header_types)
    for line in text.splitlines():
        line = line.lstrip()
        # Skip internal methods
        if line.startswith("readonly model_"):
            continue
        if line.find("any") != -1:
            print("There are 'unfixed' public types. Please check.")
            exit(1)

    return text

if __name__ == "__main__":
    types_file = "pkg/wasm.d.ts"
    with open(types_file) as f:
        text = f.read()
    text = fix_types(text)
    with open(types_file, "wb") as f:
        f.write(bytes(text, "utf8"))

    js_file = "pkg/wasm.js"
    with open("types.js") as f:
        text_js = f.read()
    with open(js_file) as f:
        text = f.read()

    with open(js_file, "wb") as f:
        f.write(bytes("{}\n{}".format(text_js, text), "utf8"))
    <|MERGE_RESOLUTION|>--- conflicted
+++ resolved
@@ -3,247 +3,10 @@
 /* eslint-disable */
 """.strip()
 
-<<<<<<< HEAD
-get_tokens_str = r"""
-* @returns {any}
-*/
-export function getTokens(formula: string): any;
-""".strip()
-
-get_tokens_str_types = r"""
-* @returns {MarkedToken[]}
-*/
-export function getTokens(formula: string): MarkedToken[];
-""".strip()
-
-update_style_str = r"""
-/**
-* @param {any} range
-* @param {string} style_path
-* @param {string} value
-*/
-  updateRangeStyle(range: any, style_path: string, value: string): void;
-""".strip()
-
-update_style_str_types = r"""
-/**
-* @param {Area} range
-* @param {string} style_path
-* @param {string} value
-*/
-  updateRangeStyle(range: Area, style_path: string, value: string): void;
-""".strip()
-
-properties = r"""
-/**
-* @returns {any}
-*/
-  getWorksheetsProperties(): any;
-""".strip()
-
-properties_types = r"""
-/**
-* @returns {WorksheetProperties[]}
-*/
-  getWorksheetsProperties(): WorksheetProperties[];
-""".strip()
-
-style = r"""
-* @returns {any}
-*/
-  getCellStyle(sheet: number, row: number, column: number): any;
-""".strip()
-
-style_types = r"""
-* @returns {CellStyle}
-*/
-  getCellStyle(sheet: number, row: number, column: number): CellStyle;
-""".strip()
-
-view = r"""
-* @returns {any}
-*/
-  getSelectedView(): any;
-""".strip()
-
-view_types = r"""
-* @returns {CellStyle}
-*/
-  getSelectedView(): SelectedView;
-""".strip()
-
-autofill_rows = r"""
-/**
-* @param {any} source_area
-* @param {number} to_row
-*/
-  autoFillRows(source_area: any, to_row: number): void;
-"""
-
-autofill_rows_types = r"""
-/**
-* @param {Area} source_area
-* @param {number} to_row
-*/
-  autoFillRows(source_area: Area, to_row: number): void;
-"""
-
-autofill_columns = r"""
-/**
-* @param {any} source_area
-* @param {number} to_column
-*/
-  autoFillColumns(source_area: any, to_column: number): void;
-"""
-
-autofill_columns_types = r"""
-/**
-* @param {Area} source_area
-* @param {number} to_column
-*/
-  autoFillColumns(source_area: Area, to_column: number): void;
-"""
-
-set_cell_style = r"""
-/**
-* @param {any} styles
-*/
-  onPasteStyles(styles: any): void;
-"""
-
-set_cell_style_types = r"""
-/**
-* @param {CellStyle[][]} styles
-*/
-  onPasteStyles(styles: CellStyle[][]): void;
-"""
-
-set_area_border = r"""
-/**
-* @param {any} area
-* @param {any} border_area
-*/
-  setAreaWithBorder(area: any, border_area: any): void;
-"""
-
-set_area_border_types = r"""
-/**
-* @param {Area} area
-* @param {BorderArea} border_area
-*/
-  setAreaWithBorder(area: Area, border_area: BorderArea): void;
-"""
-
-paste_csv_string = r"""
-/**
-* @param {any} area
-* @param {string} csv
-*/
-  pasteCsvText(area: any, csv: string): void;
-"""
-
-paste_csv_string_types = r"""
-/**
-* @param {Area} area
-* @param {string} csv
-*/
-  pasteCsvText(area: Area, csv: string): void;
-"""
-
-clipboard = r"""
-/**
-* @returns {any}
-*/
-  copyToClipboard(): any;
-"""
-
-clipboard_types = r"""
-/**
-* @returns {Clipboard}
-*/
-  copyToClipboard(): Clipboard;
-"""
-
-paste_from_clipboard = r"""
-/**
-* @param {number} source_sheet
-* @param {any} source_range
-* @param {any} clipboard
-* @param {boolean} is_cut
-*/
-  pasteFromClipboard(source_sheet: number, source_range: any, clipboard: any, is_cut: boolean): void;
-"""
-
-paste_from_clipboard_types = r"""
-/**
-* @param {number} source_sheet
-* @param {[number, number, number, number]} source_range
-* @param {ClipboardData} clipboard
-* @param {boolean} is_cut
-*/
-  pasteFromClipboard(source_sheet: number, source_range: [number, number, number, number], clipboard: ClipboardData, is_cut: boolean): void;
-"""
-
-defined_name_list = r"""
-/**
-* @returns {any}
-*/
-  getDefinedNameList(): any;
-"""
-
-defined_name_list_types = r"""
-/**
-* @returns {DefinedName[]}
-*/
-  getDefinedNameList(): DefinedName[];
-"""
-
-new_sheet = r"""
-/**
-* @returns {any}
-*/
-  newSheet(): any;
-"""
-
-new_sheet_types = r"""
-/**
-* @returns {NewSheetResult}
-*/
-  newSheet(): NewSheetResult;
-"""
-
-def fix_types(text):
-    text = text.replace(get_tokens_str, get_tokens_str_types)
-    text = text.replace(update_style_str, update_style_str_types)
-    text = text.replace(properties, properties_types)
-    text = text.replace(style, style_types)
-    text = text.replace(view, view_types)
-    text = text.replace(autofill_rows, autofill_rows_types)
-    text = text.replace(autofill_columns, autofill_columns_types)
-    text = text.replace(set_cell_style, set_cell_style_types)
-    text = text.replace(set_area_border, set_area_border_types)
-    text = text.replace(paste_csv_string, paste_csv_string_types)
-    text = text.replace(clipboard, clipboard_types)
-    text = text.replace(paste_from_clipboard, paste_from_clipboard_types)
-    text = text.replace(defined_name_list, defined_name_list_types)
-    text = text.replace(new_sheet, new_sheet_types)
-    with open("types.ts") as f:
-        types_str = f.read()
-        header_types = "{}\n\n{}".format(header, types_str)
-    text = text.replace(header, header_types)
-    if text.find("any") != -1:
-        print("There are 'unfixed' types. Please check.")
-        for line in text.split("\n"):
-            if "any" in line:
-                print(line)
-        exit(1)
-    return text
-=======
 def fix_types(text: str):
     with open("types.ts") as f:
         types_str = f.read()
         header_types = "{}\n\n{}".format(header, types_str)
->>>>>>> 8a9ae00c
     
     text = text.replace(header, header_types)
     for line in text.splitlines():
