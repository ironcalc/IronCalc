import test from 'node:test';
import assert from 'node:assert'
import { Model } from "../pkg/ironcalc.js";
import { fromXLSXBytes, toXLSXBytes } from "../pkg/xlsx.js";

const DEFAULT_ROW_HEIGHT = 28;

test('Frozen rows and columns', () => {
    let model = new Model('Workbook1', 'en', 'UTC');
    assert.strictEqual(model.getFrozenRowsCount(0), 0);
    assert.strictEqual(model.getFrozenColumnsCount(0), 0);

    model.setFrozenColumnsCount(0, 4);
    model.setFrozenRowsCount(0, 3)

    assert.strictEqual(model.getFrozenRowsCount(0), 3);
    assert.strictEqual(model.getFrozenColumnsCount(0), 4);
});

test('Row height', () => {
    let model = new Model('Workbook1', 'en', 'UTC');
    assert.strictEqual(model.getRowHeight(0, 3), DEFAULT_ROW_HEIGHT);

    model.setRowsHeight(0, 3, 3, 32);
    assert.strictEqual(model.getRowHeight(0, 3), 32);

    model.undo();
    assert.strictEqual(model.getRowHeight(0, 3), DEFAULT_ROW_HEIGHT);

    model.redo();
    assert.strictEqual(model.getRowHeight(0, 3), 32);

    model.setRowsHeight(0, 3, 3, 320);
    assert.strictEqual(model.getRowHeight(0, 3), 320);
});

test('Evaluates correctly', (t) => {
    const model = new Model('Workbook1', 'en', 'UTC');
    model.setUserInput(0, 1, 1, "23");
    model.setUserInput(0, 1, 2, "=A1*3+1");

    const result = model.getFormattedCellValue(0, 1, 2);
    assert.strictEqual(result, "70");
});

test('Styles work', () => {
    const model = new Model('Workbook1', 'en', 'UTC');
    let style = model.getCellStyle(0, 1, 1);
    assert.deepEqual(style, {
        num_fmt: 'general',
        fill: { pattern_type: 'none' },
        font: {
            sz: 13,
            color: '#000000',
            name: 'Calibri',
            family: 2,
            scheme: 'minor'
        },
        border: {},
        quote_prefix: false
    });
    model.setUserInput(0, 1, 1, "'=1+1");
    style = model.getCellStyle(0, 1, 1);
    assert.deepEqual(style, {
        num_fmt: 'general',
        fill: { pattern_type: 'none' },
        font: {
            sz: 13,
            color: '#000000',
            name: 'Calibri',
            family: 2,
            scheme: 'minor'
        },
        border: {},
        quote_prefix: true
    });
});

test("Add sheets", (t) => {
    const model = new Model('Workbook1', 'en', 'UTC');
    model.newSheet();
    model.renameSheet(1, "NewName");
    let props = model.getWorksheetsProperties();
    assert.deepEqual(props, [{
        name: 'Sheet1',
        sheet_id: 1,
        state: 'visible'
    },
    {
        name: 'NewName',
        sheet_id: 2,
        state: 'visible'
    }
    ]);
});

test("invalid sheet index throws an exception", () => {
    const model = new Model('Workbook1', 'en', 'UTC');
    assert.throws(() => {
        model.setRowsHeight(1, 1, 1, 100);
    }, {
        name: 'Error',
        message: 'Invalid sheet index',
    });
});

test("invalid column throws an exception", () => {
    const model = new Model('Workbook1', 'en', 'UTC');
    assert.throws(() => {
        model.setRowsHeight(0, -1, 0, 100);
    }, {
        name: 'Error',
        message: "Row number '-1' is not valid.",
    });
});

test("floating column numbers get truncated", () => {
    const model = new Model('Workbook1', 'en', 'UTC');
    model.setRowsHeight(0.8, 5.2, 5.5, 100.5);

    assert.strictEqual(model.getRowHeight(0.11, 5.99), 100.5);
    assert.strictEqual(model.getRowHeight(0, 5), 100.5);
});

test("autofill", () => {
    const model = new Model('Workbook1', 'en', 'UTC');
    model.setUserInput(0, 1, 1, "23");
    model.autoFillRows({sheet: 0, row: 1, column: 1, width: 1, height: 1}, 2);

    const result = model.getFormattedCellValue(0, 2, 1);
    assert.strictEqual(result, "23");
});

<<<<<<< HEAD
test('toXLSXBytes returns data', () => {
    const model = new Model('Workbook1', 'en', 'UTC');
    const bytes = toXLSXBytes(model.toBytes());
    assert.ok(bytes instanceof Uint8Array);
    assert.ok(bytes.length > 0);
});

test('toBytes returns data', () => {
    const model = new Model('Workbook1', 'en', 'UTC');
    const bytes = model.toBytes();
    assert.ok(bytes instanceof Uint8Array);
    assert.ok(bytes.length > 0);
});

test('fromBytes loads model', () => {
    const model = new Model('Workbook1', 'en', 'UTC');
    model.setUserInput(0, 1, 1, '42');
    const bytes = model.toBytes();
    const m2 = Model.fromBytes(bytes);
    assert.strictEqual(m2.getCellContent(0, 1, 1), '42');
});

test('fromXLSXBytes loads model', () => {
    const model = new Model('Workbook1', 'en', 'UTC');
    model.setUserInput(0, 1, 1, '5');
    const xlsxBytes = toXLSXBytes(model.toBytes());
    const modelBytes = fromXLSXBytes(xlsxBytes, 'Workbook1', 'en', 'UTC');
    const m2 = Model.fromBytes(modelBytes);
    assert.strictEqual(m2.getCellContent(0, 1, 1), '5');
});

test('roundtrip via xlsx bytes', () => {
    const m1 = new Model('Workbook1', 'en', 'UTC');
    m1.setUserInput(0, 1, 1, '7');
    m1.setUserInput(0, 1, 2, '=A1*3');
    const xlsxBytes = toXLSXBytes(m1.toBytes());
    const m2Bytes = fromXLSXBytes(xlsxBytes, 'Workbook1', 'en', 'UTC');
    const m2 = Model.fromBytes(m2Bytes);
    m2.evaluate();
    assert.strictEqual(m2.getFormattedCellValue(0, 1, 2), '21');
});

test('roundtrip via bytes', () => {
    const m1 = new Model('Workbook1', 'en', 'UTC');
    m1.setUserInput(0, 1, 1, '9');
    m1.setUserInput(0, 1, 2, '=A1*4');
    const bytes = m1.toBytes();
    const m2 = Model.fromBytes(bytes);
    m2.evaluate();
    assert.strictEqual(m2.getFormattedCellValue(0, 1, 2), '36');
=======
test('insertRows shifts cells', () => {
    const model = new Model('Workbook1', 'en', 'UTC');
    model.setUserInput(0, 1, 1, '42');
    model.insertRows(0, 1, 1);

    assert.strictEqual(model.getCellContent(0, 1, 1), '');
    assert.strictEqual(model.getCellContent(0, 2, 1), '42');
});

test('insertColumns shifts cells', () => {
    const model = new Model('Workbook1', 'en', 'UTC');
    model.setUserInput(0, 1, 1, 'A');
    model.setUserInput(0, 1, 2, 'B');

    model.insertColumns(0, 2, 1);

    assert.strictEqual(model.getCellContent(0, 1, 2), '');
    assert.strictEqual(model.getCellContent(0, 1, 3), 'B');
});

test('deleteRows removes cells', () => {
    const model = new Model('Workbook1', 'en', 'UTC');
    model.setUserInput(0, 1, 1, '1');
    model.setUserInput(0, 2, 1, '2');

    model.deleteRows(0, 1, 1);

    assert.strictEqual(model.getCellContent(0, 1, 1), '2');
    assert.strictEqual(model.getCellContent(0, 2, 1), '');
});

test('deleteColumns removes cells', () => {
    const model = new Model('Workbook1', 'en', 'UTC');
    model.setUserInput(0, 1, 1, 'A');
    model.setUserInput(0, 1, 2, 'B');

    model.deleteColumns(0, 1, 1);

    assert.strictEqual(model.getCellContent(0, 1, 1), 'B');
    assert.strictEqual(model.getCellContent(0, 1, 2), '');
});

test("move row", () => {
    const model = new Model('Workbook1', 'en', 'UTC');
    model.setUserInput(0, 3, 5, "=G3");
    model.setUserInput(0, 4, 5, "=G4");
    model.setUserInput(0, 5, 5, "=SUM(G3:J3)");
    model.setUserInput(0, 6, 5, "=SUM(G3:G3)");
    model.setUserInput(0, 7, 5, "=SUM(G4:G4)");
    model.evaluate();

    model.moveRow(0, 3, 1);
    model.evaluate();

    assert.strictEqual(model.getCellContent(0, 3, 5), "=G3");
    assert.strictEqual(model.getCellContent(0, 4, 5), "=G4");
    assert.strictEqual(model.getCellContent(0, 5, 5), "=SUM(G4:J4)");
    assert.strictEqual(model.getCellContent(0, 6, 5), "=SUM(G4:G4)");
    assert.strictEqual(model.getCellContent(0, 7, 5), "=SUM(G3:G3)");
});

test("move column", () => {
    const model = new Model('Workbook1', 'en', 'UTC');
    model.setUserInput(0, 3, 5, "=G3");
    model.setUserInput(0, 4, 5, "=H3");
    model.setUserInput(0, 5, 5, "=SUM(G3:J7)");
    model.setUserInput(0, 6, 5, "=SUM(G3:G7)");
    model.setUserInput(0, 7, 5, "=SUM(H3:H7)");
    model.evaluate();

    model.moveColumn(0, 7, 1);
    model.evaluate();

    assert.strictEqual(model.getCellContent(0, 3, 5), "=H3");
    assert.strictEqual(model.getCellContent(0, 4, 5), "=G3");
    assert.strictEqual(model.getCellContent(0, 5, 5), "=SUM(H3:J7)");
    assert.strictEqual(model.getCellContent(0, 6, 5), "=SUM(H3:H7)");
    assert.strictEqual(model.getCellContent(0, 7, 5), "=SUM(G3:G7)");
>>>>>>> b9b3cb16
});<|MERGE_RESOLUTION|>--- conflicted
+++ resolved
@@ -131,7 +131,6 @@
     assert.strictEqual(result, "23");
 });
 
-<<<<<<< HEAD
 test('toXLSXBytes returns data', () => {
     const model = new Model('Workbook1', 'en', 'UTC');
     const bytes = toXLSXBytes(model.toBytes());
@@ -182,7 +181,8 @@
     const m2 = Model.fromBytes(bytes);
     m2.evaluate();
     assert.strictEqual(m2.getFormattedCellValue(0, 1, 2), '36');
-=======
+});
+
 test('insertRows shifts cells', () => {
     const model = new Model('Workbook1', 'en', 'UTC');
     model.setUserInput(0, 1, 1, '42');
@@ -261,5 +261,4 @@
     assert.strictEqual(model.getCellContent(0, 5, 5), "=SUM(H3:J7)");
     assert.strictEqual(model.getCellContent(0, 6, 5), "=SUM(H3:H7)");
     assert.strictEqual(model.getCellContent(0, 7, 5), "=SUM(G3:G7)");
->>>>>>> b9b3cb16
 });