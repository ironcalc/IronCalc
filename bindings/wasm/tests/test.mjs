--- conflicted
+++ resolved
@@ -156,8 +156,6 @@
 
     const result = model.getFormattedCellValue(0, 2, 1);
     assert.strictEqual(result, "23");
-<<<<<<< HEAD
-=======
 });
 
 test('insertRows shifts cells', () => {
@@ -238,5 +236,4 @@
     assert.strictEqual(model.getCellContent(0, 5, 5), "=SUM(H3:J7)");
     assert.strictEqual(model.getCellContent(0, 6, 5), "=SUM(H3:H7)");
     assert.strictEqual(model.getCellContent(0, 7, 5), "=SUM(G3:G7)");
->>>>>>> b9b3cb16
 });